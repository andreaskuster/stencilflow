variables:
  GIT_SUBMODULE_STRATEGY: recursive

stages:
  - test

test:
  stage: test
  script:
<<<<<<< HEAD
=======
    - git clone --recursive --single-branch --branch smi_integration https://github.com/spcl/dace.git
>>>>>>> f8335eb5
    - export PYTHONPATH=$(pwd)/dace:$PYTHONPATH
    - source /opt/intelFPGA_pro/19.1/hld/init_opencl.sh
    - source /opt/rh/devtoolset-6/enable
    - pip3 install --user -r requirements.txt
    - python3 test/test_stencilflow.py

test_distributed:
  stage: test
  script:
    - git clone --recursive --single-branch --branch smi_integration https://github.com/spcl/dace.git
    - export PYTHONPATH=$(pwd)/dace:$PYTHONPATH
    - source /opt/intelFPGA_pro/19.1/hld/init_stratix.sh
    - source /opt/rh/llvm-toolset-7.0/enable
    - test/test_distributed_program.sh
<|MERGE_RESOLUTION|>--- conflicted
+++ resolved
@@ -7,10 +7,7 @@
 test:
   stage: test
   script:
-<<<<<<< HEAD
-=======
     - git clone --recursive --single-branch --branch smi_integration https://github.com/spcl/dace.git
->>>>>>> f8335eb5
     - export PYTHONPATH=$(pwd)/dace:$PYTHONPATH
     - source /opt/intelFPGA_pro/19.1/hld/init_opencl.sh
     - source /opt/rh/devtoolset-6/enable
