#!/usr/bin/env python3
# encoding: utf-8
"""
BSD 3-Clause License

Copyright (c) 2018-2020, Johannes de Fine Licht
All rights reserved.

Redistribution and use in source and binary forms, with or without
modification, are permitted provided that the following conditions are met:

1. Redistributions of source code must retain the above copyright notice, this
   list of conditions and the following disclaimer.

2. Redistributions in binary form must reproduce the above copyright notice,
   this list of conditions and the following disclaimer in the documentation
   and/or other materials provided with the distribution.

3. Neither the name of the copyright holder nor the names of its
   contributors may be used to endorse or promote products derived from
   this software without specific prior written permission.

THIS SOFTWARE IS PROVIDED BY THE COPYRIGHT HOLDERS AND CONTRIBUTORS "AS IS"
AND ANY EXPRESS OR IMPLIED WARRANTIES, INCLUDING, BUT NOT LIMITED TO, THE
IMPLIED WARRANTIES OF MERCHANTABILITY AND FITNESS FOR A PARTICULAR PURPOSE ARE
DISCLAIMED. IN NO EVENT SHALL THE COPYRIGHT HOLDER OR CONTRIBUTORS BE LIABLE
FOR ANY DIRECT, INDIRECT, INCIDENTAL, SPECIAL, EXEMPLARY, OR CONSEQUENTIAL
DAMAGES (INCLUDING, BUT NOT LIMITED TO, PROCUREMENT OF SUBSTITUTE GOODS OR
SERVICES; LOSS OF USE, DATA, OR PROFITS; OR BUSINESS INTERRUPTION) HOWEVER
CAUSED AND ON ANY THEORY OF LIABILITY, WHETHER IN CONTRACT, STRICT LIABILITY,
OR TORT (INCLUDING NEGLIGENCE OR OTHERWISE) ARISING IN ANY WAY OUT OF THE USE
OF THIS SOFTWARE, EVEN IF ADVISED OF THE POSSIBILITY OF SUCH DAMAGE.
"""

__author__ = "Johannes de Fine Licht"
__copyright__ = "Copyright 2018-2020, StencilFlow"
__license__ = "BSD-3-Clause"

import argparse
import ast
import astunparse
import collections
import copy
import functools
import itertools
import operator
import os
import re

import dace
import dace.codegen.targets.fpga
import numpy as np
from dace.graph.edges import InterstateEdge
from dace.memlet import Memlet
from dace.sdfg import SDFG
from dace.dtypes import ScheduleType, StorageType, Language

import stencilflow.helper as helper
from .kernel import Kernel
from .kernel_chain_graph import Input, Output

import stencilflow.stencil as stencil
from stencilflow.stencil.fpga import make_iterators

import networkx as nx

ITERATORS = ["i", "j", "k"]


def make_stream_name(src_name, dst_name):
    return src_name + "_to_" + dst_name


def _generate_init(chain):

    # TODO: For some reason, we put fake entries into the shape when the
    # dimensions in less than 3. Have to remove them here.
    dimensions_to_skip = len(chain.dimensions) - chain.kernel_dimensions
    shape = np.array(chain.dimensions)[dimensions_to_skip:]
    parameters = np.array(ITERATORS)[dimensions_to_skip:]
    # Only iterate over dimensions larger than 1, the rest will be added to the
    # SDFG as symbols that must be passed from outside.
    iterator_mask = shape > 1  # Dimensions we need to iterate over
    iterators = make_iterators(
        shape[iterator_mask], parameters=parameters[iterator_mask])
    memlet_indices = [
        iterators[k] if iterator_mask[i] else k
        for i, k in enumerate(parameters)
    ]
    memcopy_accesses = str(
        functools.reduce(operator.mul, shape[iterator_mask], 1))

    return (dimensions_to_skip, shape, parameters, iterators, memlet_indices,
            memcopy_accesses)


def _generate_stencil(node, chain, shape, dimensions_to_skip):

    # Enrich accesses with the names of the corresponding input connectors
    input_to_connector = collections.OrderedDict(
        (k, "_" + k) for k in node.graph.accesses)
    accesses = collections.OrderedDict(
        (k, ([True] * len(shape), [tuple(x[dimensions_to_skip:]) for x in v]))
        for k, v in zip(input_to_connector.values(),
                        node.graph.accesses.values()))

    # Map output field to output connector
    output_to_connector = collections.OrderedDict(
        (e[1].name, "_" + e[1].name) for e in chain.graph.out_edges(node))
    output_dict = collections.OrderedDict(
        [(oc, [0] * len(shape)) for oc in output_to_connector.values()])

    # Grab code from StencilFlow
    code = node.generate_relative_access_kernel_string(
        relative_to_center=True,
        flatten_index=False,
        python_syntax=True,
        output_dimensions=len(shape))

    # Add writes to each output
    code += "\n" + "\n".join(
        "{}[{}] = {}".format(oc, ", ".join(["0"] * len(shape)), node.name)
        for oc in output_to_connector.values())

    # We need to rename field accesses to their input connectors
    class _StencilFlowVisitor(ast.NodeTransformer):
        def __init__(self, input_to_connector):
            self.input_to_connector = input_to_connector

        def visit_Subscript(self, node: ast.Subscript):
            field = node.value.id
            if field in self.input_to_connector:
                # Rename to connector name
                node.value.id = input_to_connector[field]
            return node

    # Transform the code using the visitor above
    ast_visitor = _StencilFlowVisitor(input_to_connector)
    old_ast = ast.parse(code)
    new_ast = ast_visitor.visit(old_ast)
    code = astunparse.unparse(new_ast)

    # Replace input fields with the connector name.
    boundary_conditions = {
        input_to_connector[f]: bc
        for f, bc in node.boundary_conditions.items()
    }

    # Replace "type" with "btype" to avoid problems with DaCe deserialize
    for field, bc in boundary_conditions.items():
        if "type" in bc:
            bc["btype"] = bc["type"]
            del bc["type"]

    stencil_node = stencil.Stencil(node.name, tuple(shape), accesses,
                                   output_dict, boundary_conditions, code)

    return stencil_node, input_to_connector, output_to_connector


def generate_sdfg(name, chain):
    sdfg = SDFG(name)

    pre_state = sdfg.add_state("initialize")
    state = sdfg.add_state("compute")
    post_state = sdfg.add_state("finalize")

    sdfg.add_edge(pre_state, state, InterstateEdge())
    sdfg.add_edge(state, post_state, InterstateEdge())

    (dimensions_to_skip, shape, parameters, iterators, memlet_indices,
     memcopy_accesses) = _generate_init(chain)

    def add_pipe(sdfg, edge):

        stream_name = make_stream_name(edge[0].name, edge[1].name)

        sdfg.add_stream(
            stream_name,
            edge[0].data_type,
            buffer_size=edge[2]["channel"]["delay_buffer"].maxsize,
            storage=StorageType.FPGA_Local,
            transient=True)

    def add_input(node):

        # Host-side array, which will be an input argument
        sdfg.add_array(node.name + "_host", shape, node.data_type)

        # Device-side copy
        sdfg.add_array(
            node.name,
            shape,
            node.data_type,
            storage=StorageType.FPGA_Global,
            transient=True)
        access_node = state.add_read(node.name)

        # Copy data to the FPGA
        copy_host = pre_state.add_read(node.name + "_host")
        copy_fpga = pre_state.add_write(node.name)
        pre_state.add_memlet_path(
            copy_host,
            copy_fpga,
            memlet=Memlet.simple(
                copy_fpga,
                ", ".join(memlet_indices),
                num_accesses=memcopy_accesses))

        entry, exit = state.add_map(
            "read_" + node.name, iterators, schedule=ScheduleType.FPGA_Device)

        # Sort to get deterministic output
        outputs = sorted([e[1].name for e in chain.graph.out_edges(node)])

        out_memlets = ["_" + o for o in outputs]

        tasklet_code = "\n".join(
            ["{} = memory".format(o) for o in out_memlets])

        tasklet = state.add_tasklet("read_" + node.name, {"memory"},
                                    out_memlets, tasklet_code)

        state.add_memlet_path(
            access_node,
            entry,
            tasklet,
            dst_conn="memory",
            memlet=Memlet.simple(
                node.name, ", ".join(parameters), num_accesses=1))

        # Add memlets to all FIFOs connecting to compute units
        for out_name, out_memlet in zip(outputs, out_memlets):
            stream_name = make_stream_name(node.name, out_name)
            write_node = state.add_write(stream_name)
            state.add_memlet_path(
                tasklet,
                exit,
                write_node,
                src_conn=out_memlet,
                memlet=Memlet.simple(stream_name, "0", num_accesses=1))

    def add_output(node):

        # Host-side array, which will be an output argument
        sdfg.add_array(node.name + "_host", shape, node.data_type)

        # Device-side copy
        sdfg.add_array(
            node.name,
            shape,
            node.data_type,
            storage=StorageType.FPGA_Global,
            transient=True)
        write_node = state.add_write(node.name)

        # Copy data to the FPGA
        copy_fpga = post_state.add_read(node.name)
        copy_host = post_state.add_write(node.name + "_host")
        post_state.add_memlet_path(
            copy_fpga,
            copy_host,
            memlet=Memlet.simple(
                copy_host,
                ", ".join(memlet_indices),
                num_accesses=memcopy_accesses))

        entry, exit = state.add_map(
            "write_" + node.name, iterators, schedule=ScheduleType.FPGA_Device)

        src = chain.graph.in_edges(node)
        if len(src) > 1:
            raise RuntimeError("Only one writer per output supported")
        src = next(iter(src))[0]

        in_memlet = "_" + src.name

        tasklet_code = "memory = " + in_memlet

        tasklet = state.add_tasklet("write_" + node.name, {in_memlet},
                                    {"memory"}, tasklet_code)

        stream_name = make_stream_name(src.name, node.name)
        read_node = state.add_read(stream_name)

        state.add_memlet_path(
            read_node,
            entry,
            tasklet,
            dst_conn=in_memlet,
            memlet=Memlet.simple(stream_name, "0", num_accesses=1))

        state.add_memlet_path(
            tasklet,
            exit,
            write_node,
            src_conn="memory",
            memlet=Memlet.simple(
                node.name, ", ".join(parameters), num_accesses=1))

    def add_kernel(node):

        (stencil_node,
         input_to_connector, output_to_connector) = _generate_stencil(
             node, chain, shape, dimensions_to_skip)
        stencil_node.implementation = "FPGA"
        state.add_node(stencil_node)

        # Add read nodes and memlets
        for field_name, connector in input_to_connector.items():

            stream_name = make_stream_name(field_name, node.name)

            # Outer memory read
            read_node = state.add_read(stream_name)
            state.add_memlet_path(
                read_node,
                stencil_node,
                dst_conn=connector,
                memlet=Memlet.simple(
                    stream_name, "0", num_accesses=memcopy_accesses))

        # Add read nodes and memlets
        for output_name, connector in output_to_connector.items():

            # Add write node and memlet
            stream_name = make_stream_name(node.name, output_name)

            # Outer write
            write_node = state.add_write(stream_name)
            state.add_memlet_path(
                stencil_node,
                write_node,
                src_conn=connector,
                memlet=Memlet.simple(
                    stream_name, "0", num_accesses=memcopy_accesses))

    # First generate all connections between kernels and memories
    for link in chain.graph.edges(data=True):
        add_pipe(sdfg, link)

    # Now generate all memory access functions so arrays are registered
    for node in chain.graph.nodes():
        if isinstance(node, Input):
            add_input(node)
        elif isinstance(node, Output):
            add_output(node)
        elif isinstance(node, Kernel):
            # Generate these separately after
            pass
        else:
            raise RuntimeError("Unexpected node type: {}".format(
                node.node_type))

    # Finally generate the compute kernels
    for node in chain.graph.nodes():
        if isinstance(node, Kernel):
            add_kernel(node)

    return sdfg


def generate_reference(name, chain):
    """Generates a simple, unoptimized SDFG to run on the CPU, for verification
       purposes."""

    sdfg = SDFG(name)

    (dimensions_to_skip, shape, parameters, iterators, memlet_indices,
     memcopy_accesses) = _generate_init(chain)

    prev_state = sdfg.add_state("init")

    shape = tuple(map(int, shape))

    for node in chain.graph.nodes():
        if isinstance(node, Input) or isinstance(node, Output):
            sdfg.add_array(node.name, shape, node.data_type)

    for link in chain.graph.edges(data=True):
        if link[0].name not in sdfg.arrays:
            sdfg.add_array(
                link[0].name,
                shape,
                link[0].data_type,
                transient=True)

    # Enforce dependencies via topological sort
    for node in nx.topological_sort(chain.graph):

        if not isinstance(node, Kernel):
            continue

        state = sdfg.add_state(node.name)
        sdfg.add_edge(prev_state, state, dace.InterstateEdge())

        (stencil_node,
         input_to_connector, output_to_connector) = _generate_stencil(
             node, chain, shape, dimensions_to_skip)
        stencil_node.implementation = "CPU"

        for field, connector in input_to_connector.items():

            # Outer memory read
            read_node = state.add_read(field)
            state.add_memlet_path(
                read_node,
                stencil_node,
                dst_conn=connector,
                memlet=Memlet.simple(
                    field, ", ".join(
                        "0:{}".format(s) for s in sdfg.data(field).shape)))

        for _, connector in output_to_connector.items():

            # Outer write
            write_node = state.add_write(node.name)
            state.add_memlet_path(
                stencil_node,
                write_node,
                src_conn=connector,
                memlet=Memlet.simple(
                    node.name, ", ".join(
                        "0:{}".format(s) for s in sdfg.data(field).shape)))

        prev_state = state

    return sdfg


def _nodes_reachable_from(graph,
                          node,
                          split_data,
                          ancestors=True,
                          descendants=True):
    q = [node]
    seen = set()
    while len(q) > 0:
        n = q.pop()
        if n in seen:
            continue
        seen.add(n)
        # Don't cross splitting point
        is_split = hasattr(n, "data") and n.data == split_data
        if not is_split or ancestors:
            for reachable in graph.predecessors(n):
                if reachable not in seen:
                    q.append(reachable)
        if not is_split or descendants:
            for reachable in graph.successors(n):
                if reachable not in seen:
                    q.append(reachable)
    return seen


def _nodes_before_or_after(sdfg, split_state, split_data, after):
    import networkx as nx
    states = set()
    nodes = set()
    states_to_search = collections.deque([split_state])
    seen = set()
    data_names = {split_data}
    while len(states_to_search) > 0:
        state = states_to_search.popleft()
        if state in seen:
            continue
        seen.add(state)
        fixed_point = False
        while not fixed_point:
            num_names = len(data_names)
            for n in state.data_nodes():
                if n.data in data_names:
                    states.add(state)
                    if after:
                        local_nodes = _nodes_reachable_from(
                            state, n, split_data, False, True)
                    else:
                        local_nodes = _nodes_reachable_from(
                            state, n, split_data, True, False)
                    for la in local_nodes:
                        if isinstance(la, dace.graph.nodes.AccessNode):
                            data_names.add(la.data)
                    nodes |= set((state, ln) for ln in local_nodes)
            fixed_point = num_names == len(data_names)
        next_states = itertools.chain(sdfg.successors(state),
                                      sdfg.predecessors(state))
        for state in next_states:
            if state not in seen:
                states_to_search.append(state)
    return states, nodes


def _remove_nodes_and_states(sdfg, states_to_keep, nodes_to_keep):
    node_to_id = {}
    # Create mapping that will not change as we modify the graph
    for state in sdfg:
        state_id = sdfg.node_id(state)
        node_to_id[state] = state_id
        for node in state:
            node_to_id[node] = (state_id, state.node_id(node))
    # Now remove the nodes that (in the original mapping) should not be kept
    for state in list(sdfg.states()):
        state_id = node_to_id[state]
        if state_id not in states_to_keep:
            sdfg.remove_node(state)
        else:
            for node in list(state.nodes()):
                node_id = node_to_id[node]
                if node_id not in nodes_to_keep:
                    state.remove_node(node)


def split_sdfg(sdfg, remote_stream, send_rank, receive_rank, port):
    """Split the input SDFG into two SDFGs connected by remote streams,
       to be executed in a multi-FPGA setup using SMI.
        :param sdfg: SDFG to split into two SDFGs.
        :param remote_stream: Stream data name (not node) to split on
        :param send_rank: Rank that will send
        :param receive_rank: Rank that will receive
        :param port: Port identifier
        :return: The two resulting SDFGs
    """

    # Locate read and write nodes in SDFG
    read_node = None
    read_state = None
    write_node = None
    write_state = None
    for node, state in sdfg.all_nodes_recursive():
        if isinstance(node, dace.graph.nodes.AccessNode):
            if node.data != remote_stream:
                continue
            if node.access == dace.AccessType.ReadOnly:
                if read_state is not None:
                    raise ValueError("Multiple reads found for: {}".format(
                        node.data))
                read_node = node
                read_state = state
            elif node.access == dace.AccessType.WriteOnly:
                if write_state is not None:
                    raise ValueError("Multiple writes found for: {}".format(
                        node.data))
                write_node = node
                write_state = state
            else:
                raise ValueError("Unsupported access type: {}".format(
                    node.access))
    if read_node is None or write_node is None:
        raise ValueError("Remote stream {} not found.".format(remote_stream))

    # Classify nodes into whether they appear before or after the split
    states_before, nodes_before = (_nodes_before_or_after(
        sdfg, read_state, remote_stream, False))
    states_after, nodes_after = (_nodes_before_or_after(
        sdfg, write_state, remote_stream, True))
    nodes_before.remove((read_state, read_node))
    nodes_after.remove((write_state, write_node))
    intersection = nodes_before & nodes_after
    if len(intersection) != 0:
        raise ValueError(
            "Node does not perfectly split SDFG, intersection is: {}".format(
                intersection))

    # Turn splitting stream into remote access nodes
    sdfg.data(read_node.data).storage = dace.dtypes.StorageType.FPGA_Remote
    sdfg.data(read_node.data).location["snd_rank"] = send_rank
    sdfg.data(read_node.data).location["port"] = port
    sdfg.data(write_node.data).storage = dace.dtypes.StorageType.FPGA_Remote
    sdfg.data(write_node.data).location["rcv_rank"] = receive_rank
    sdfg.data(write_node.data).location["port"] = port

    # Now duplicate the SDFG, and remove all nodes that don't belong in the
    # respectively side of the split. We change the name to favor compilation phase
    name = sdfg.name
    sdfg_before = copy.deepcopy(sdfg)
    as_json = sdfg_before.to_json()
    as_json["attributes"]["name"] = name + "_0"
    sdfg_before = dace.SDFG.from_json(as_json)

    sdfg_after = copy.deepcopy(sdfg)
<<<<<<< HEAD
    as_json = sdfg_after.to_json()
    as_json["attributes"]["name"] = name + "_1"
    sdfg_after = dace.SDFG.from_json(as_json)

    # TODO: this is a huge hack, find a better way
=======
    sdfg_before._name = name + "_before"
    sdfg_after._name = name + "_after"
>>>>>>> cbe13295
    nodes_before = set(
        (sdfg.node_id(s), s.node_id(n)) for s, n in nodes_before)
    nodes_after = set((sdfg.node_id(s), s.node_id(n)) for s, n in nodes_after)
    states_before = set(sdfg.node_id(s) for s in states_before)
    states_after = set(sdfg.node_id(s) for s in states_after)
    _remove_nodes_and_states(sdfg_before, states_before, nodes_before)
    _remove_nodes_and_states(sdfg_after, states_after, nodes_after)

    sdfg_before.validate()
    sdfg_after.validate()

    return sdfg_before, sdfg_after<|MERGE_RESOLUTION|>--- conflicted
+++ resolved
@@ -570,24 +570,12 @@
     sdfg.data(write_node.data).location["port"] = port
 
     # Now duplicate the SDFG, and remove all nodes that don't belong in the
-    # respectively side of the split. We change the name to favor compilation phase
+    # respectively side of the split
     name = sdfg.name
     sdfg_before = copy.deepcopy(sdfg)
-    as_json = sdfg_before.to_json()
-    as_json["attributes"]["name"] = name + "_0"
-    sdfg_before = dace.SDFG.from_json(as_json)
-
     sdfg_after = copy.deepcopy(sdfg)
-<<<<<<< HEAD
-    as_json = sdfg_after.to_json()
-    as_json["attributes"]["name"] = name + "_1"
-    sdfg_after = dace.SDFG.from_json(as_json)
-
-    # TODO: this is a huge hack, find a better way
-=======
     sdfg_before._name = name + "_before"
     sdfg_after._name = name + "_after"
->>>>>>> cbe13295
     nodes_before = set(
         (sdfg.node_id(s), s.node_id(n)) for s, n in nodes_before)
     nodes_after = set((sdfg.node_id(s), s.node_id(n)) for s, n in nodes_after)
